/**
 * mux.js
 *
 * Copyright (c) 2015 Brightcove
 * All rights reserved.
 *
 * Reads in-band caption information from a video elementary
 * stream. Captions must follow the CEA-708 standard for injection
 * into an MPEG-2 transport streams.
 * @see https://en.wikipedia.org/wiki/CEA-708
 */

'use strict';

// -----------------
// Link To Transport
// -----------------

// Supplemental enhancement information (SEI) NAL units have a
// payload type field to indicate how they are to be
// interpreted. CEAS-708 caption content is always transmitted with
// payload type 0x04.
var USER_DATA_REGISTERED_ITU_T_T35 = 4,
    RBSP_TRAILING_BITS = 128,
    Stream = require('../utils/stream');

/**
 * Parse a supplemental enhancement information (SEI) NAL unit.
 * Stops parsing once a message of type ITU T T35 has been found.
 *
 * @param bytes {Uint8Array} the bytes of a SEI NAL unit
 * @return {object} the parsed SEI payload
 * @see Rec. ITU-T H.264, 7.3.2.3.1
 */
var parseSei = function(bytes) {
    var
        i = 0,
        result = {
            payloadType: -1,
            payloadSize: 0
        },
        payloadType = 0,
        payloadSize = 0;

    // go through the sei_rbsp parsing each each individual sei_message
    while (i < bytes.byteLength) {
        // stop once we have hit the end of the sei_rbsp
        if (bytes[i] === RBSP_TRAILING_BITS) {
            break;
        }

        // Parse payload type
        while (bytes[i] === 0xFF) {
            payloadType += 255;
            i++;
        }
        payloadType += bytes[i++];

        // Parse payload size
        while (bytes[i] === 0xFF) {
            payloadSize += 255;
            i++;
        }
        payloadSize += bytes[i++];

        // this sei_message is a 608/708 caption so save it and break
        // there can only ever be one caption message in a frame's sei
        if (!result.payload && payloadType === USER_DATA_REGISTERED_ITU_T_T35) {
            result.payloadType = payloadType;
            result.payloadSize = payloadSize;
            result.payload = bytes.subarray(i, i + payloadSize);
            break;
        }

        // skip the payload and parse the next message
        i += payloadSize;
        payloadType = 0;
        payloadSize = 0;
    }

    return result;
};

// see ANSI/SCTE 128-1 (2013), section 8.1
var parseUserData = function(sei) {
    // itu_t_t35_contry_code must be 181 (United States) for
    // captions
    if (sei.payload[0] !== 181) {
        return null;
    }

    // itu_t_t35_provider_code should be 49 (ATSC) for captions
    if (((sei.payload[1] << 8) | sei.payload[2]) !== 49) {
        return null;
    }

    // the user_identifier should be "GA94" to indicate ATSC1 data
    if (String.fromCharCode(sei.payload[3],
            sei.payload[4],
            sei.payload[5],
            sei.payload[6]) !== 'GA94') {
        return null;
    }

    // finally, user_data_type_code should be 0x03 for caption data
    if (sei.payload[7] !== 0x03) {
        return null;
    }

    // return the user_data_type_structure and strip the trailing
    // marker bits
    return sei.payload.subarray(8, sei.payload.length - 1);
};

// see CEA-708-D, section 4.4
var parseCaptionPackets = function(pts, userData) {
    var results = [],
        i, count, offset, data;

    // if this is just filler, return immediately
    if (!(userData[0] & 0x40)) {
        return results;
    }

    // parse out the cc_data_1 and cc_data_2 fields
    count = userData[0] & 0x1f;
    for (i = 0; i < count; i++) {
        offset = i * 3;
        data = {
            type: userData[offset + 2] & 0x03,
            pts: pts
        };

        // capture cc data when cc_valid is 1
        if (userData[offset + 2] & 0x04) {
            data.ccData = (userData[offset + 3] << 8) | userData[offset + 4];
            results.push(data);
        }
    }
    return results;
};

var CaptionStream = function() {
    CaptionStream.prototype.init.call(this);

    this.captionPackets_ = [];

    this.field1_ = new Cea608Stream(); // eslint-disable-line no-use-before-define

    // forward data and done events from field1_ to this CaptionStream
    this.field1_.on('data', this.trigger.bind(this, 'data'));
    this.field1_.on('done', this.trigger.bind(this, 'done'));
};
CaptionStream.prototype = new Stream();
CaptionStream.prototype.push = function(event) {
    var sei, userData;

    // only examine SEI NALs
    if (event.nalUnitType !== 'sei_rbsp') {
        return;
    }

    // parse the sei
    sei = parseSei(event.escapedRBSP);

    // ignore everything but user_data_registered_itu_t_t35
    if (sei.payloadType !== USER_DATA_REGISTERED_ITU_T_T35) {
        return;
    }

    // parse out the user data payload
    userData = parseUserData(sei);

    // ignore unrecognized userData
    if (!userData) {
        return;
    }

    // parse out CC data packets and save them for later
    this.captionPackets_ = this.captionPackets_.concat(parseCaptionPackets(event.pts, userData));
};

CaptionStream.prototype.flush = function() {
    // make sure we actually parsed captions before proceeding
    if (!this.captionPackets_.length) {
        this.field1_.flush();
        return;
    }

    // In Chrome, the Array#sort function is not stable so add a
    // presortIndex that we can use to ensure we get a stable-sort
    this.captionPackets_.forEach(function(elem, idx) {
        elem.presortIndex = idx;
    });

    // sort caption byte-pairs based on their PTS values
    this.captionPackets_.sort(function(a, b) {
        if (a.pts === b.pts) {
            return a.presortIndex - b.presortIndex;
        }
        return a.pts - b.pts;
    });

    // Push each caption into Cea608Stream
    this.captionPackets_.forEach(this.field1_.push, this.field1_);

    this.captionPackets_.length = 0;
    this.field1_.flush();
    return;
};
// ----------------------
// Session to Application
// ----------------------

var BASIC_CHARACTER_TRANSLATION = {
    0x2a: 0xe1,
    0x5c: 0xe9,
    0x5e: 0xed,
    0x5f: 0xf3,
    0x60: 0xfa,
    0x7b: 0xe7,
    0x7c: 0xf7,
    0x7d: 0xd1,
    0x7e: 0xf1,
    0x7f: 0x2588
};

var getCharFromCode = function(code) {
    if (code === null) {
        return '';
    }
    code = BASIC_CHARACTER_TRANSLATION[code] || code;
    return String.fromCharCode(code);
};

// Constants for the byte codes recognized by Cea608Stream. This
// list is not exhaustive. For a more comprehensive listing and
// semantics see
// http://www.gpo.gov/fdsys/pkg/CFR-2010-title47-vol1/pdf/CFR-2010-title47-vol1-sec15-119.pdf
var PADDING = 0x0000,

    // Pop-on Mode
    RESUME_CAPTION_LOADING = 0x1420,
    END_OF_CAPTION = 0x142f,

    // Roll-up Mode
    ROLL_UP_2_ROWS = 0x1425,
    ROLL_UP_3_ROWS = 0x1426,
    ROLL_UP_4_ROWS = 0x1427,
    CARRIAGE_RETURN = 0x142d,
    // Erasure
    BACKSPACE = 0x1421,
    ERASE_DISPLAYED_MEMORY = 0x142c,
    ERASE_NON_DISPLAYED_MEMORY = 0x142e,


    //JDA add
    TAB_OFFSET_1 = 0x1721,
    TAB_OFFSET_2 = 0x1722,
    TAB_OFFSET_3 = 0x1723;


var codes = {
    0x0000: 'PADDING',
    0x1420: 'RESUME_CAPTION_LOADING',
    0x142f: 'END_OF_CAPTION',
    0x1425: 'ROLL_UP_2_ROWS',
    0x1426: 'ROLL_UP_3_ROWS',
    0x1427: 'ROLL_UP_4_ROWS',
    0x142d: 'CARRIAGE_RETURN',
    0x1421: 'BACKSPACE',
    0x142c: 'ERASE_DISPLAYED_MEMORY',
    0x142e: 'ERASE_NON_DISPLAYED_MEMORY',
    0x1721: 'TAB_OFFSET_1',
    0x1722: 'TAB_OFFSET_2',
    0x1723: 'TAB_OFFSET_3'
};

var rowsLowCh1 = { 0x11: 1, 0x12: 3, 0x15: 5, 0x16: 7, 0x17: 9, 0x10: 11, 0x13: 12, 0x14: 14 };
var rowsHighCh1 = { 0x11: 2, 0x12: 4, 0x15: 6, 0x16: 8, 0x17: 10, 0x13: 13, 0x14: 15 };
var rowsLowCh2 = { 0x19: 1, 0x1A: 3, 0x1D: 5, 0x1E: 7, 0x1F: 9, 0x18: 11, 0x1B: 12, 0x1C: 14 };
var rowsHighCh2 = { 0x19: 2, 0x1A: 4, 0x1D: 6, 0x1E: 8, 0x1F: 10, 0x1B: 13, 0x1C: 15 };

var rowPos = {
	1: 10,
	2: 15.33,
	3: 20.66,
	4: 26,
	5: 31.33, 
	6: 36.66,
	7: 42,
	8: 47.33,
	9: 52.66,
	10: 58,
	11: 63.33,
	12: 68.66,
	13: 74,
	14: 79.33,
	15: 84.66
};

var lineIndent = {
	0: 10,
	4: 20,
	8: 30,
	12: 40,
	16: 50,
	20: 60,
	24: 70,
	28: 80
};

// the index of the last row in a CEA-608 display buffer
var BOTTOM_ROW = 14;
// CEA-608 captions are rendered onto a 34x15 matrix of character
// cells. The "bottom" row is the last element in the outer array.
var createDisplayBuffer = function() {
    var result = [],
        i = BOTTOM_ROW + 1;
    while (i--) {
        result.push('');
    }
    return result;
};

var Cea608Stream = function() {
    Cea608Stream.prototype.init.call(this);

    this.mode_ = 'popOn';
    // When in roll-up mode, the index of the last row that will
    // actually display captions. If a caption is shifted to a row
    // with a lower index than this, it is cleared from the display
    // buffer
    this.topRow_ = 0;
    this.rowOffset_ = 0;
    this.pacData_ = null;
    this.startPts_ = 0;
    this.displayed_ = createDisplayBuffer();
    this.nonDisplayed_ = createDisplayBuffer();
    this.lastControlCode_ = null;

    this.lastCmdA_ = null;
    this.lastCmdB_ = null;
    this.currChNr_ = null;
    this.row_ = null;

    this.push = function(packet) {
        //console.log('[JDA] push - packet:%o', packet);

        // Ignore other channels
        if (packet.type !== 0) {
            return;
        }
        var data, swap, char0, char1;
        // remove the parity bits
        data = packet.ccData & 0x7f7f;

        // ignore duplicate control codes
        if (data === this.lastControlCode_) {
            this.lastControlCode_ = null;
            return;
        }

        // Store control codes
        if ((data & 0xf000) === 0x1000) {
            this.lastControlCode_ = data;
            //console.log('[JDA] push - control:%o name:%o', '0x' + data.toString(16), codes[data]);
        } else {
            this.lastControlCode_ = null;
        }

        this.forceFlush(packet.pts, [data >>> 8, data & 0xff]);

        switch (data) {

            case TAB_OFFSET_1:
            case TAB_OFFSET_2:
            case TAB_OFFSET_3:
                //console.log('[JDA] push - data:%o', data);
                break;

            case PADDING:
                break;
            case RESUME_CAPTION_LOADING:
                this.mode_ = 'popOn';
                break;
            case END_OF_CAPTION:
                // if a caption was being displayed, it's gone now
                this.flushDisplayed(packet.pts);

                // flip memory
                swap = this.displayed_;
                this.displayed_ = this.nonDisplayed_;
                this.nonDisplayed_ = swap;

                // start measuring the time to display the caption
                this.startPts_ = packet.pts;
                break;

            case ROLL_UP_2_ROWS:
                this.topRow_ = BOTTOM_ROW - 1;
                this.rowOffset_ = 1;
                this.mode_ = 'rollUp';
                break;
            case ROLL_UP_3_ROWS:
                this.topRow_ = BOTTOM_ROW - 2;
                this.rowOffset_ = 2;
                this.mode_ = 'rollUp';
                break;
            case ROLL_UP_4_ROWS:
                this.topRow_ = BOTTOM_ROW - 3;
                this.rowOffset_ = 3;
                this.mode_ = 'rollUp';
                break;
            case CARRIAGE_RETURN:
                this.flushDisplayed(packet.pts);
                this.shiftRowsUp_();
                this.startPts_ = packet.pts;
                break;

            case BACKSPACE:
                if (this.mode_ === 'popOn') {
                    this.nonDisplayed_[BOTTOM_ROW] = this.nonDisplayed_[BOTTOM_ROW].slice(0, -1);
                } else {
                    this.displayed_[BOTTOM_ROW] = this.displayed_[BOTTOM_ROW].slice(0, -1);
                }
                break;
            case ERASE_DISPLAYED_MEMORY:
                this.flushDisplayed(packet.pts);
                this.displayed_ = createDisplayBuffer();
                break;
            case ERASE_NON_DISPLAYED_MEMORY:
                this.nonDisplayed_ = createDisplayBuffer();
                break;
            default:
                char0 = data >>> 8;
                char1 = data & 0xff;

                // Look for a Channel 1 Preamble Address Code
                if (char0 >= 0x10 && char0 <= 0x17 &&
                    char1 >= 0x40 && char1 <= 0x7F &&
                    (char0 !== 0x10 || char1 < 0x60)) {

                    //console.log('[JDA] PAC - char0:%o char1:%o', char0.toString(16), char1.toString(16));
                    this.parsePac(char0, char1);

                    // Follow Safari's lead and replace the PAC with a space
                    char0 = 0x20;
                    // we only want one space so make the second character null
                    // which will get become '' in getCharFromCode
                    char1 = null;
                }

                // Look for special character sets
                if ((char0 === 0x11 || char0 === 0x19) &&
                    (char1 >= 0x30 && char1 <= 0x3F)) {
                    // Put in eigth note and space
                    char0 = 0x266A;
                    char1 = '';
                }

                // ignore unsupported control codes
                if ((char0 & 0xf0) === 0x10) {
                    return;
                }

                // character handling is dependent on the current mode
                this[this.mode_](packet.pts, char0, char1, this.row_);
                break;
        }

    };


<<<<<<< HEAD
    this.parsePac = function(a, b) {
        var rowsLowCh1 = { 0x11: 1, 0x12: 3, 0x15: 5, 0x16: 7, 0x17: 9, 0x10: 11, 0x13: 12, 0x14: 14 };
        var rowsHighCh1 = { 0x11: 2, 0x12: 4, 0x15: 6, 0x16: 8, 0x17: 10, 0x13: 13, 0x14: 15 };
        var rowsLowCh2 = { 0x19: 1, 0x1A: 3, 0x1D: 5, 0x1E: 7, 0x1F: 9, 0x18: 11, 0x1B: 12, 0x1C: 14 };
        var rowsHighCh2 = { 0x19: 2, 0x1A: 4, 0x1D: 6, 0x1E: 8, 0x1F: 10, 0x1B: 13, 0x1C: 15 };

        var chNr = null;
        var row = null;

        var case1 = ((0x11 <= a && a <= 0x17) || (0x19 <= a && a <= 0x1F)) && (0x40 <= b && b <= 0x7F);
        var case2 = (a === 0x10 || a === 0x18) && (0x40 <= b && b <= 0x5F);

        if (!(case1 || case2)) {
            return false;
        }

        if (a === this.lastCmdA && b === this.lastCmdB) {
            this.lastCmdA_ = null;
            this.lastCmdB_ = null;
            return true; // Repeated commands are dropped (once)
        }

        chNr = (a <= 0x17) ? 1 : 2;

        if (0x40 <= b && b <= 0x5F) {
            row = (chNr === 1) ? rowsLowCh1[a] : rowsLowCh2[a];
        } else { // 0x60 <= b <= 0x7F
            row = (chNr === 1) ? rowsHighCh1[a] : rowsHighCh2[a];
        }

        var pacData = this.interpretPAC(row, b);
        //var channel = this.channels[chNr-1];

        //console.log('[JDA] parsePac - char0:%o char1:%o chNr:%o row:%o pacData:%o', a.toString(16), b.toString(16), chNr, row, pacData);

        //channel.setPAC(pacData);
        this.lastCmdA = a;
        this.lastCmdB = b;
        this.currChNr = chNr;
        this.row_ = row;
        this.pacData_ = pacData;
        return true;
    };

    this.interpretPAC = function (row, byte) {
        var pacIndex = byte;
        var pacData = {color : null, italics : false, indent : null, underline : false, row : row};
        
        if (byte > 0x5F) {
            pacIndex = byte - 0x60;
        } else {
            pacIndex = byte - 0x40;
        }
        pacData.underline = (pacIndex & 1) === 1;
        if (pacIndex <= 0xd) {
            pacData.color = ['white', 'green', 'blue', 'cyan', 'red', 'yellow', 'magenta', 'white'][Math.floor(pacIndex/2)];
        } else if (pacIndex <= 0xf) {
            pacData.italics = true;
            pacData.color = 'white';
        } else {
            pacData.indent = (Math.floor((pacIndex-0x10)/2))*4;
        }
        return pacData; // Note that row has zero offset. The spec uses 1.
    };

=======
      // remove null chars
      if (char0 === 0x00) {
        char0 = null;
      }
      if (char1 === 0x00) {
        char1 = null;
      }

      // character handling is dependent on the current mode
      this[this.mode_](packet.pts, char0, char1);
      break;
    }
  };
>>>>>>> b8d3cf22
};
Cea608Stream.prototype = new Stream();
// Trigger a cue point that captures the current state of the
// display buffer
Cea608Stream.prototype.flushDisplayed = function(pts) {
    var content = this.displayed_
        // remove spaces from the start and end of the string
        .map(function(row) {
            return row.trim();
        })
        // remove empty rows
        .filter(function(row) {
            return row.length;
        });
        
    var rows = content.length;
       	
       	// combine all text rows to display in one cue
    content = content.join('\n');

    //content = 'row 1\nrow2\nrow 3\nrow 4\nrow 5\nrow 6\nrow 7\nrow 8\nrow 9\nrow 10\nrow 11\nrow 12\nrow 13\nrow 14\nrow 15\n';

    if (content.length) {
        this.trigger('data', {
            startPts: this.startPts_,
            endPts: pts,
            text: content,
            snapToLines: this.snapToLines,
            line: rowPos[this.line - rows],
            align: this.align,
        	position: lineIndent[this.position],
        	positionAlign: this.positionAlign,
        	size: this.size,

        });
    }
};

Cea608Stream.prototype.forceFlush = function(pts, data) {
  var content = data.toString();
  var time = pts;
  if (isNaN(pts))
    time = 0;

  if (data[0] || data[1]) {
    //console.log('[JDA] forceFlush time:%o data:%o', time, data);
    this.trigger('data', {
      type: 'cea608',
      pts: time,
      startPts: pts,
      endPts: pts,
      cea608: data,
      text: 'b'
    });
  }
};

// Mode Implementations
Cea608Stream.prototype.popOn = function(pts, char0, char1) {
    var baseRow = this.nonDisplayed_[BOTTOM_ROW];

    // buffer characters
    baseRow += getCharFromCode(char0);
    baseRow += getCharFromCode(char1);
    this.nonDisplayed_[BOTTOM_ROW] = baseRow;
};

Cea608Stream.prototype.rollUp = function(pts, char0, char1) {
    var baseRow = this.displayed_[BOTTOM_ROW];
    if (baseRow === '') {
        // we're starting to buffer new display input, so flush out the
        // current display

        //this seemed to be causing duplicat erows since flushed above on end of caption code
        //this.flushDisplayed(pts);
        
        //console.log('[JDA] parsePac - this:%o', this);

        this.snapToLines = false;
        this.line = this.row_;
        this.align = 'start';
        this.position = this.pacData_.indent;
        this.positionAlign = 'start';
        this.size = 80;

        //console.log('[JDA] parsePac - row:%o off:%o line:%o pos:%o', this.row_, this.rowOffset_, this.line, this.position);

        this.startPts_ = pts;
    }

    baseRow += getCharFromCode(char0);
    baseRow += getCharFromCode(char1);

    this.displayed_[BOTTOM_ROW] = baseRow;
};
Cea608Stream.prototype.shiftRowsUp_ = function() {
    var i;
    // clear out inactive rows
    for (i = 0; i < this.topRow_; i++) {
        this.displayed_[i] = '';
    }
    // shift displayed rows up
    for (i = this.topRow_; i < BOTTOM_ROW; i++) {
        this.displayed_[i] = this.displayed_[i + 1];
    }
    // clear out the bottom row
    this.displayed_[BOTTOM_ROW] = '';
};

// exports
module.exports = {
    CaptionStream: CaptionStream,
    Cea608Stream: Cea608Stream
};<|MERGE_RESOLUTION|>--- conflicted
+++ resolved
@@ -464,6 +464,14 @@
                     return;
                 }
 
+                // remove null chars
+                  if (char0 === 0x00) {
+                    char0 = null;
+                  }
+                  if (char1 === 0x00) {
+                    char1 = null;
+                  }
+
                 // character handling is dependent on the current mode
                 this[this.mode_](packet.pts, char0, char1, this.row_);
                 break;
@@ -472,7 +480,6 @@
     };
 
 
-<<<<<<< HEAD
     this.parsePac = function(a, b) {
         var rowsLowCh1 = { 0x11: 1, 0x12: 3, 0x15: 5, 0x16: 7, 0x17: 9, 0x10: 11, 0x13: 12, 0x14: 14 };
         var rowsHighCh1 = { 0x11: 2, 0x12: 4, 0x15: 6, 0x16: 8, 0x17: 10, 0x13: 13, 0x14: 15 };
@@ -538,21 +545,7 @@
         return pacData; // Note that row has zero offset. The spec uses 1.
     };
 
-=======
-      // remove null chars
-      if (char0 === 0x00) {
-        char0 = null;
-      }
-      if (char1 === 0x00) {
-        char1 = null;
-      }
-
-      // character handling is dependent on the current mode
-      this[this.mode_](packet.pts, char0, char1);
-      break;
-    }
-  };
->>>>>>> b8d3cf22
+
 };
 Cea608Stream.prototype = new Stream();
 // Trigger a cue point that captures the current state of the
